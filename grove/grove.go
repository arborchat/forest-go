/*
Package grove implements an on-disk storage format for arbor forest
nodes. This hierarchical storage format is called a "grove", and
the management type implemented by this package satisfies the
forest.Store interface.

Note: this package is not yet complete.
*/
package grove

import (
	"errors"
	"fmt"
	"io"
	"io/ioutil"
	"os"
	"path/filepath"
	"sort"
	"strings"

	"git.sr.ht/~whereswaldon/forest-go"
	"git.sr.ht/~whereswaldon/forest-go/fields"
)

// File represents a type that supports file-like operations. *os.File
// implements this interface, and will likely be used most of the time.
// This interface exists mostly to simply testing.
type File interface {
	io.ReadWriteCloser
	Name() string
	Readdir(n int) ([]os.FileInfo, error)
}

// FS represents a type that acts as a filesystem. It can create and
// open files at specific paths
type FS interface {
	Open(path string) (File, error)
	Create(path string) (File, error)
	OpenFile(path string, flag int, perm os.FileMode) (File, error)
}

// RelativeFS is a file system that acts relative to a specific path
type RelativeFS struct {
	Root string
}

// ensure RelativeFS satisfies the FS interface
var _ FS = RelativeFS{}

func (r RelativeFS) resolve(path string) string {
	return filepath.Join(r.Root, path)
}

// Open opens the given path as an absolute path relative to the root
// of the RelativeFS
func (r RelativeFS) Open(path string) (File, error) {
	return os.Open(r.resolve(path))
}

// Create makes the given path as an absolute path relative to the root
// of the RelativeFS
func (r RelativeFS) Create(path string) (File, error) {
	return os.Create(r.resolve(path))
}

// OpenFile opens the given path as an absolute path relative to the root
// of the RelativeFS
func (r RelativeFS) OpenFile(path string, flag int, perm os.FileMode) (File, error) {
	return os.OpenFile(r.resolve(path), flag, perm)
}

// Grove is an on-disk store for arbor forest nodes.
type Grove struct {
	FS
}

// New constructs a Grove that stores nodes in a hierarchy rooted at
// the given path.
func New(root string) (*Grove, error) {
	return NewWithFS(RelativeFS{root})
}

// NewWithFS constructs a Grove using the given FS implementation to
// access its nodes. This is primarily useful for testing.
func NewWithFS(fs FS) (*Grove, error) {
	if fs == nil {
		return nil, fmt.Errorf("fs cannot be nil")
	}
	return &Grove{
		FS: fs,
	}, nil
}

// Get searches the grove for a node with the given id. It returns the node if it was
// found, a boolean indicating whether it was found, and an error (if there was a
// problem searching for the node).
// The returned `present` will never be true unless the returned `node` holds an
// actual node struct. If the file holding a node exists on disk but was unable
// to be opened, read, or parsed, `present` will still be false.
func (g *Grove) Get(nodeID *fields.QualifiedHash) (node forest.Node, present bool, err error) {
	filename := nodeID.String()
	file, err := g.Open(filename)
	// if the file doesn't exist, just return false with no error
	if errors.Is(err, os.ErrNotExist) {
		return nil, false, nil
	}
	// if it's some other error, wrap it and return
	if err != nil {
		return nil, false, fmt.Errorf("failed opening node file \"%s\": %w", filename, err)
	}
	b, err := ioutil.ReadAll(file)
	if err != nil {
		return nil, false, fmt.Errorf("failed reading bytes from \"%s\": %w", filename, err)
	}
	node, err = forest.UnmarshalBinaryNode(b)
	if err != nil {
		return nil, false, fmt.Errorf("failed unmarshalling node from \"%s\": %w", filename, err)
	}
	return node, true, nil
}

<<<<<<< HEAD
// getAllNodeFileInfo returns a slice of information about all node files
// within the grove.
func (g *Grove) getAllNodeFileInfo() ([]os.FileInfo, error) {
	// open root of grove hierarchy so we can list its nodes
	rootDir, err := g.Open("")
	if err != nil {
		return nil, fmt.Errorf("failed opening grove root dir: %w", err)
	}
	info, err := rootDir.Readdir(-1) // read whole directory at once. Inefficient
	if err != nil {
		return nil, fmt.Errorf("failed listing files in grove: %w", err)
	}
	nodeInfo := make([]os.FileInfo, 0, len(info))
	// find all files that are plausibly nodes
	for _, fileInfo := range info {
		// search for the string form of all supported hash types
		for _, hashName := range fields.HashNames {
			if strings.HasPrefix(fileInfo.Name(), hashName) {
				nodeInfo = append(nodeInfo, fileInfo)
			}
		}
	}
	return nodeInfo, nil
}

// nodeFromInfo converts the info about a file into a node extracted from
// the contents of that file (it opens, reads, and parses the file).
func (g *Grove) nodeFromInfo(info os.FileInfo) (forest.Node, error) {
	nodeFile, err := g.Open(info.Name())
	if err != nil {
		return nil, fmt.Errorf("failed opening node file %s: %w", info.Name(), err)
	}
	nodeData, err := ioutil.ReadAll(nodeFile)
	if err != nil {
		return nil, fmt.Errorf("failed reading node file %s: %w", info.Name(), err)
	}
	node, err := forest.UnmarshalBinaryNode(nodeData)
	if err != nil {
		return nil, fmt.Errorf("failed parsing node file %s: %w", info.Name(), err)
	}
	return node, nil
}

// nodesFromInfo batch-converts a slice of file info into a slice of
// forest nodes by calling nodeFromInfo on each.
func (g *Grove) nodesFromInfo(info []os.FileInfo) ([]forest.Node, error) {
	nodes := make([]forest.Node, 0, len(info))
	for _, nodeFileInfo := range info {
		node, err := g.nodeFromInfo(nodeFileInfo)
		if err != nil {
			return nil, fmt.Errorf("failed transforming fileInfo into Node: %w", err)
		}
		nodes = append(nodes, node)
	}
	return nodes, nil
}

// allNodes returns a slice of every node in the grove.
func (g *Grove) allNodes() ([]forest.Node, error) {
	nodeInfo, err := g.getAllNodeFileInfo()
	if err != nil {
		return nil, fmt.Errorf("failed listing node file candidates: %w", err)
	}
	nodes, err := g.nodesFromInfo(nodeInfo)
	if err != nil {
		return nil, fmt.Errorf("failed converting node files into nodes: %w", err)
	}
	return nodes, nil
}

// Children returns the IDs of all known child nodes of the specified ID.
// Any error opening, reading, or parsing files in the grove that occurs
// during the search for child nodes will cause the entire operation to
// error.
func (g *Grove) Children(id *fields.QualifiedHash) ([]*fields.QualifiedHash, error) {
	nodes, err := g.allNodes()
	if err != nil {
		return nil, fmt.Errorf("failed getting all nodes from grove: %w", err)
	}
	children := make([]*fields.QualifiedHash, 0, len(nodes))
	for _, node := range nodes {
		if node.ParentID().Equals(id) {
			children = append(children, node.ID())
		}
	}

	return children, nil
}

// Recent returns a slice of the most recently-created nodes of the given type.
// The slice is sorted so that the most-recently-created nodes are at the beginning.
func (g *Grove) Recent(nodeType fields.NodeType, quantity int) ([]forest.Node, error) {
	nodes, err := g.allNodes()
	if err != nil {
		return nil, fmt.Errorf("failed getting all nodes from grove: %w", err)
	}
	// TODO: find a cleaner way to sort nodes by time
	sort.Slice(nodes, func(i, j int) bool {
		var a, b forest.CommonNode
		switch n := nodes[i].(type) {
		case *forest.Identity:
			a = n.CommonNode
		case *forest.Community:
			a = n.CommonNode
		case *forest.Reply:
			a = n.CommonNode
		}
		switch n := nodes[j].(type) {
		case *forest.Identity:
			b = n.CommonNode
		case *forest.Community:
			b = n.CommonNode
		case *forest.Reply:
			b = n.CommonNode
		}
		return a.Created > b.Created
	})
	rightType := make([]forest.Node, 0, quantity)
	for _, node := range nodes {
		switch node.(type) {
		case *forest.Identity:
			if nodeType == fields.NodeTypeIdentity {
				rightType = append(rightType, node)
			}
		case *forest.Community:
			if nodeType == fields.NodeTypeCommunity {
				rightType = append(rightType, node)
			}
		case *forest.Reply:
			if nodeType == fields.NodeTypeReply {
				rightType = append(rightType, node)
			}
		}
	}
	if len(rightType) > quantity {
		rightType = rightType[:quantity]
	}
	return rightType, nil
=======
// Add inserts the node into the grove.
//
// BUG(whereswaldon): If the node is already present, this will overwrite it.
// This is rather wasteful. It would be better to detect the existing file and
// do nothing instead.
func (g *Grove) Add(node forest.Node) error {
	data, err := node.MarshalBinary()
	if err != nil {
		return fmt.Errorf("failed to serialize node: %w", err)
	}

	id, _ := node.ID().MarshalString()
	nodeFile, err := g.Create(id)
	if err != nil {
		return fmt.Errorf("failed to create file for node %s: %w", id, err)
	}
	defer nodeFile.Close()

	_, err = nodeFile.Write(data)
	if err != nil {
		return fmt.Errorf("failed to write data to file for node %s: %w", id, err)
	}
	return nil
}

// GetIdentity returns an Identity node with the given ID (if it is present
// in the grove). This operation may be faster than using Get, as the grove
// may be able to do less search work when it knows the type of node you're
// looking for in advance.
//
// BUG(whereswaldon): The current implementation may return nodes of the
// wrong NodeType if they match the provided ID
func (g *Grove) GetIdentity(id *fields.QualifiedHash) (forest.Node, bool, error) {
	// this naiive implementation is not efficient, but works as a short-term
	// thing.
	//
	// TODO: change the on-disk representation so that operations like this can
	// be fast (store different node types in different directories, etc...)
	return g.Get(id)
}

// GetCommunity returns an Community node with the given ID (if it is present
// in the grove). This operation may be faster than using Get, as the grove
// may be able to do less search work when it knows the type of node you're
// looking for in advance.
//
// BUG(whereswaldon): The current implementation may return nodes of the
// wrong NodeType if they match the provided ID
func (g *Grove) GetCommunity(id *fields.QualifiedHash) (forest.Node, bool, error) {
	// this naiive implementation is not efficient, but works as a short-term
	// thing.
	//
	// TODO: change the on-disk representation so that operations like this can
	// be fast (store different node types in different directories, etc...)
	return g.Get(id)
}

// GetConversation returns an Conversation node with the given ID (if it is present
// in the grove). This operation may be faster than using Get, as the grove
// may be able to do less search work when it knows the type of node you're
// looking for and its parent node in advance.
//
// BUG(whereswaldon): The current implementation may return nodes of the
// wrong NodeType if they match the provided ID
func (g *Grove) GetConversation(communityID, conversationID *fields.QualifiedHash) (forest.Node, bool, error) {
	// this naiive implementation is not efficient, but works as a short-term
	// thing.
	//
	// TODO: change the on-disk representation so that operations like this can
	// be fast (store different node types in different directories, etc...)
	return g.Get(conversationID)
}

// GetReply returns an Reply node with the given ID (if it is present
// in the grove). This operation may be faster than using Get, as the grove
// may be able to do less search work when it knows the type of node you're
// looking for and its parent community and conversation node in advance.
//
// BUG(whereswaldon): The current implementation may return nodes of the
// wrong NodeType if they match the provided ID
func (g *Grove) GetReply(communityID, conversationID, replyID *fields.QualifiedHash) (forest.Node, bool, error) {
	// this naiive implementation is not efficient, but works as a short-term
	// thing.
	//
	// TODO: change the on-disk representation so that operations like this can
	// be fast (store different node types in different directories, etc...)
	return g.Get(replyID)
}

// CopyInto copies all nodes from the store into the provided store.
//
// BUG(whereswaldon): this method is not yet implemented. It requires
// more extensive file manipulation than other Grove methods (listing
// directory contents) and has therefore been deprioritized in favor
// of the functionality that can be implemented simply. However, it is
// implementable, and should be done as soon as is feasible.
func (g *Grove) CopyInto(other forest.Store) error {
	return fmt.Errorf("method CopyInto() is not currently implemented on Grove")
>>>>>>> feb09985
}<|MERGE_RESOLUTION|>--- conflicted
+++ resolved
@@ -119,7 +119,6 @@
 	return node, true, nil
 }
 
-<<<<<<< HEAD
 // getAllNodeFileInfo returns a slice of information about all node files
 // within the grove.
 func (g *Grove) getAllNodeFileInfo() ([]os.FileInfo, error) {
@@ -258,7 +257,8 @@
 		rightType = rightType[:quantity]
 	}
 	return rightType, nil
-=======
+}
+
 // Add inserts the node into the grove.
 //
 // BUG(whereswaldon): If the node is already present, this will overwrite it.
@@ -357,5 +357,4 @@
 // implementable, and should be done as soon as is feasible.
 func (g *Grove) CopyInto(other forest.Store) error {
 	return fmt.Errorf("method CopyInto() is not currently implemented on Grove")
->>>>>>> feb09985
 }